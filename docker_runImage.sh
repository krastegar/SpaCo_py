--- conflicted
+++ resolved
@@ -1,13 +1,5 @@
 #!/bin/bash
 
-<<<<<<< HEAD
-# =============================================================================
-# Seurat RStudio Server Docker Deployment Script
-# =============================================================================
-# 
-# This script builds and deploys a Seurat RStudio Server Docker container.
-# 
-=======
 
 # =============================================================================
 # Seurat RStudio Server Docker Deployment Script
@@ -15,7 +7,6 @@
 #
 # This script builds and deploys a Seurat RStudio Server Docker container.
 #
->>>>>>> dd16f814
 # Algorithm:
 #   1. Check if Docker is installed and running on the system.
 #   2. Install Docker if it is not already installed.
@@ -26,48 +17,24 @@
 #   7. Verify that the Docker container is running and accessible at http://localhost:8787.
 #   8. Wait for user input to exit and remove the Docker container.
 #   9. Remove the running Docker container.
-<<<<<<< HEAD
-# 
-# Requirements:
-#   - Docker installed and running on the system.
-#   - The Dockerfile and supporting files in the same directory as the script.
-# 
-=======
 #
 # Requirements:
 #   - Docker installed and running on the system.
 #   - The Dockerfile and supporting files in the same directory as the script.
 #
->>>>>>> dd16f814
 # Author: Kiarash Rastegar
 # GitHub: https://github.com/krastegar
 # Date: 01.02.2025
 # =============================================================================
 
-<<<<<<< HEAD
-# Set the name of the Dockerfile to use
-DOCKERFILE_NAME="Dockerfiles"
-=======
 
 # Set the name of the Dockerfile to use
 DOCKERFILE_NAME="Dockerfile"
 
->>>>>>> dd16f814
 
 # Set the name of the Docker image to build
 IMAGE_NAME="seurat_rstudio-server"
 
-<<<<<<< HEAD
-# Set the port to use for the Docker container
-CONTAINER_PORT=8787
-
-# Set the password for the RStudio server
-# Load variables from .env file
-if [ -f .env ]; then
-    export $(grep -v '^#' .env | xargs)
-fi
-
-=======
 
 # Set the port to use for the Docker container
 CONTAINER_PORT=8787
@@ -80,17 +47,13 @@
 fi
 
 
->>>>>>> dd16f814
 # Check if Docker is installed
 if ! command -v docker &> /dev/null; then
   echo "Docker is not installed. Installing Docker..."
   # Install Docker
   sudo apt-get install -yq docker
 
-<<<<<<< HEAD
-=======
 
->>>>>>> dd16f814
   # Check if Docker installation was successful
   if ! command -v docker &> /dev/null; then
     echo "Failed to install Docker. Exiting."
@@ -98,39 +61,20 @@
   fi
 fi
 
-<<<<<<< HEAD
-=======
 
->>>>>>> dd16f814
 # Check if the Dockerfile exists
 if [ ! -f "$DOCKERFILE_NAME" ]; then
   echo "No $DOCKERFILE_NAME found. Exiting. Check 1"
   #exit 1
 fi
 
-<<<<<<< HEAD
-# Check if the Docker image already exists
-if docker images ls -q "$IMAGE_NAME" &> /dev/null; then
-=======
 
 # Check if the Docker image already exists
 if sudo docker images ls -q "$IMAGE_NAME" &> /dev/null; then
->>>>>>> dd16f814
   echo "The $IMAGE_NAME image already exists. Skipping build."
 else
   # Build the Docker image
   echo "Building the Docker image..."
-<<<<<<< HEAD
-  docker build -t "$IMAGE_NAME" .
-fi
-
-# Run the Docker container
-echo "Running the Docker container..."
-docker run -d -p "$CONTAINER_PORT:$CONTAINER_PORT" -v "$(pwd):/home/rstudio/" -e "PASSWORD=$RSTUDIO_PASSWORD" "$IMAGE_NAME"
-
-# Check if the Docker container is running
-if docker ps | grep -q "$IMAGE_NAME"; then
-=======
   sudo docker build -t "$IMAGE_NAME" .
 fi
 
@@ -142,24 +86,17 @@
 
 # Check if the Docker container is running
 if sudo docker ps | grep -q "$IMAGE_NAME"; then
->>>>>>> dd16f814
     echo "Docker container running at http://localhost:$CONTAINER_PORT"
 else
   echo "Docker container not running"
   exit 1
 fi
 
-<<<<<<< HEAD
-# Keep the program running until the user wants to exit
-echo "Press Enter to exit and remove the Docker container"
-read -p ""
-=======
 
 # Keep the program running until the user wants to exit
 echo "Press Enter to exit and remove the Docker container"
 read -rp ""
 
->>>>>>> dd16f814
 
 # Remove the running Docker container
 echo "Removing the Docker container..."
